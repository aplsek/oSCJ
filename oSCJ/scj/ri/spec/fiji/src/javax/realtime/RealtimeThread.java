--- conflicted
+++ resolved
@@ -24,20 +24,10 @@
 import javax.safetycritical.annotate.Level;
 import javax.safetycritical.annotate.SCJAllowed;
 import javax.safetycritical.annotate.SCJRestricted;
-<<<<<<< HEAD
 
 import static javax.safetycritical.annotate.Level.INFRASTRUCTURE;
 import static javax.safetycritical.annotate.Level.LEVEL_1;
 import static javax.safetycritical.annotate.Level.LEVEL_2;
-=======
-import static javax.safetycritical.annotate.Level.INFRASTRUCTURE;
-import static javax.safetycritical.annotate.Level.LEVEL_1;
-import static javax.safetycritical.annotate.Level.LEVEL_2;
-
-
-
-
->>>>>>> 276aa5ab
 import edu.purdue.scj.BackingStoreID;
 import edu.purdue.scj.VMSupport;
 import edu.purdue.scj.utils.Utils;
@@ -162,10 +152,8 @@
 		_scopeStack = new ScopeStack(this);
 		_initAreaIndex = 0;
 		
-		//VMSupport.setThreadPriority(this,VMSupport.getMinRTPriority());
-	}
-	
-	
+		VMSupport.setThreadPriority(this,VMSupport.getMinRTPriority());
+	}
 	
 	
 	
@@ -177,7 +165,7 @@
 		_initAreaIndex = 0;
 		//VMSupport.setTotalBackingStore(this, bssize);
 		
-		//VMSupport.setThreadPriority(this,VMSupport.getMinRTPriority());
+		VMSupport.setThreadPriority(this,VMSupport.getMinRTPriority());
 	}
 
 	@SCJAllowed(INFRASTRUCTURE)
@@ -211,13 +199,10 @@
 
 		_scopeStack.dump();
 		
-		//VMSupport.setThreadPriority(this,VMSupport.getMinRTPriority());
-	}
-
-	
-	
-	
-	
+		VMSupport.setThreadPriority(this,VMSupport.getMinRTPriority());
+	}
+
+	// @SCJAllowed(Level.LEVEL_2)
 	// public MemoryArea getMemoryArea() {
 	// return initArea;
 	// }
@@ -299,7 +284,7 @@
 	@Override
 	public void run() {
 		
-		//Utils.debugPrint("[SCJ][  " + getCurrentMemoryArea()
+		//////Utils.debugPrint("[SCJ][  " + getCurrentMemoryArea()
 		//		+ "] RealtimeThread.run()"
 		//		+ "\n\t - Attempt to enter initArea " + initArea);
 		
