--- conflicted
+++ resolved
@@ -10,7 +10,6 @@
 import javax.lang.model.element.ExecutableElement;
 import javax.lang.model.element.TypeElement;
 import javax.lang.model.element.VariableElement;
-import static javax.safetycritical.annotate.Scope.CURRENT;
 
 import checkers.Utils;
 
@@ -153,21 +152,15 @@
      * Get the effective RunsIn of a method. This translates a CURRENT
      * annotation to something more concrete, if available.
      */
-<<<<<<< HEAD
-    public String getEffectiveMethodRunsIn(ExecutableElement m) {
-        String methodRunsIn = getMethodRunsIn(m);
-        if (!methodRunsIn.equals(CURRENT))
+    public ScopeInfo getEffectiveMethodRunsIn(ExecutableElement m) {
+        ScopeInfo methodRunsIn = getMethodRunsIn(m);
+        if (!methodRunsIn.isCurrent())
             return methodRunsIn;
         
         TypeElement clazz = (TypeElement) m.getEnclosingElement();
-        String scope = getClassScope(clazz);
+        ScopeInfo scope = getClassScope(clazz);
         //TODO: see the getEffectiveMethodScope() for the issue of "enclosing classes"
         return scope; 
-=======
-    public ScopeInfo getEffectiveMethodRunsIn(ExecutableElement m) {
-        // TODO
-        return null;
->>>>>>> 4d7181ab
     }
 
     /**
@@ -178,13 +171,12 @@
      * 
      * @return - CURRENT if the enclosing classes are not annotated.
      */
-<<<<<<< HEAD
-    public String getEffectiveMethodScope(ExecutableElement m) {
-        if (!getMethodScope(m).equals(CURRENT))
+    public ScopeInfo getEffectiveMethodScope(ExecutableElement m) {
+        if (!getMethodScope(m).isCurrent())
             return getMethodScope(m);
         
         TypeElement clazz = (TypeElement) m.getEnclosingElement();
-        String scope = getClassScope(clazz);
+        ScopeInfo scope = getClassScope(clazz);
         
         /*
          * TODO: enclosing class may change this, see the issue on "enclosing classes"
@@ -198,11 +190,6 @@
         }*/
         
         return scope;          
-=======
-    public ScopeInfo getEffectiveMethodScope(ExecutableElement m) {
-        // TODO
-        return null;
->>>>>>> 4d7181ab
     }
 
     /**
