--- conflicted
+++ resolved
@@ -88,7 +88,7 @@
     void checkClassScope(TypeElement t, ClassTree node, Tree errNode) {
         debugIndentIncrement("checkClassScope : " + node);
         debugIndent("class type: " + t);
-        
+
         String scope = scopeOfClassDefinition(t);
         if (!scopeTree.hasScope(scope) && !scope.equals(CURRENT)) {
             fail(ERR_BAD_SCOPE_NAME, node, errNode);
@@ -142,13 +142,13 @@
         if (t.getAnnotation(RunsIn.class) != null) {
             fail(ERR_RUNS_IN_ON_CLASS, node, errNode);
         }
-        
+
         debugIndentDecrement();
     }
 
     void checkMethod(ExecutableElement m, MethodTree mTree, Tree mErr) {
         debugIndentIncrement("checkMethod : " + m);
-        
+
         checkMethodScope(m, mTree, mErr);
         checkMethodRunsIn(m, mTree, mErr);
         List<? extends VariableElement> params = m.getParameters();
@@ -182,7 +182,7 @@
     String checkVariableScopeOverride(VariableElement f, Tree node, Tree errNode) {
         debugIndentIncrement("checkVariableScopeOverride : " + f);
         debugIndent("node : " + node);
-        
+
         TypeMirror fMir = f.asType();
         Scope s = f.getAnnotation(Scope.class);
         String scope = CURRENT;
@@ -212,6 +212,9 @@
                 ret = scope;
             } else {
                 ret = tScope;
+                debugIndent("------>>>");
+                debugIndent("ret/tScope :" + ret);
+                debugIndent("scope :" + scope);
                 if (scope != null && !scope.equals(tScope)) {
                     report(Result.warning(ERR_ILLEGAL_SCOPE_OVERRIDE), node,
                             errNode);
@@ -339,30 +342,4 @@
         }
         return t;
     }
-<<<<<<< HEAD
-=======
-    
-    /*
-     * Debug/helper methods
-     */
-
-    private String indent = "";
-
-    private void debugIndentDecrement() {
-        indent = indent.substring(1);
-    }
-
-    private void debugIndentIncrement(String method) {
-        Utils.debugPrintln(indent + method);
-        indent += " ";
-    }
-
-    private void debugIndent(String method) {
-        Utils.debugPrintln(indent + method);
-    }
-
-    static private void pln(String s) {
-        System.out.println(s);
-    }
->>>>>>> 10002667
 }