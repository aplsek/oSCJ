--- conflicted
+++ resolved
@@ -550,17 +550,10 @@
         debugIndent("scope's variable: " + lhs);
         varScopes.addVariableScope(node.getName().toString(), lhs);
         VariableElement var = TreeUtils.elementFromDeclaration(node);
-<<<<<<< HEAD
         if (needsDefineScope(Utils.getTypeElement(Utils.getBaseType(var.asType()))))
             // if this is IDENTIFIER(a field), then this was already processed in ScopeRunsInVisitor
             if (node.getType().getKind() != Kind.IDENTIFIER)
                 checkDefineScopeOnVariable(var,lhs,node);
-=======
-        if (needsDefineScope(Utils.getBaseType(var.asType()))) {
-            debugIndent("\t >>>>>> NEEDS @DefineScope");
-            checkDefineScopeOnVariable(var,lhs,node);
-        }
->>>>>>> 5a52058b
 
         // Static variable, change the context to IMMORTAL
         if (Utils.isStatic(var))
@@ -576,9 +569,6 @@
         return null;
     }
 
-<<<<<<< HEAD
-    void pln(String str) {System.err.println(str);}
-=======
     private void checkAssignment(ScopeInfo lhs, ScopeInfo rhs, Tree node) {
         debugIndentIncrement("checkAssignment: " + node.toString());
         if (lhs.isFieldScope())
@@ -588,7 +578,6 @@
             checkLocalAssignment(lhs, rhs, node);
         debugIndentDecrement();
     }
->>>>>>> 5a52058b
 
     private void checkDefineScopeOnVariable(VariableElement var, ScopeInfo varScope,
             VariableTree node) {
