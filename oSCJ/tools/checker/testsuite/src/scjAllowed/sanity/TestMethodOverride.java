package scjAllowed.sanity;

import static javax.safetycritical.annotate.Level.LEVEL_1;
import static javax.safetycritical.annotate.Phase.INITIALIZATION;

import javax.safetycritical.Mission;
import javax.safetycritical.annotate.SCJAllowed;
import javax.safetycritical.annotate.SCJRestricted;

@SCJAllowed(value=LEVEL_1, members=true)
public class TestMethodOverride extends Mission {
    @Override
    public long missionMemorySize() {
        return 0;
    }

    @Override
    @SCJRestricted(INITIALIZATION)
<<<<<<< HEAD
    protected void initialize() {
    }
=======
    protected void initialize() { }
>>>>>>> 166e2bba
}<|MERGE_RESOLUTION|>--- conflicted
+++ resolved
@@ -16,10 +16,5 @@
 
     @Override
     @SCJRestricted(INITIALIZATION)
-<<<<<<< HEAD
-    protected void initialize() {
-    }
-=======
     protected void initialize() { }
->>>>>>> 166e2bba
 }