/**
 *  Name: Railsegment
 *  Author : Kelvin Nilsen, <kelvin.nilsen@atego.com>
 *
 *  Copyright (C) 2011  Kelvin Nilsen
 *
 *  Railsegment is free software; you can redistribute it and/or
 *  modify it under the terms of the GNU Lesser General Public
 *  License as published by the Free Software Foundation; either
 *  version 2.1 of the License, or (at your option) any later version.
 *
 *  Railsegment is distributed in the hope that it will be useful,
 *  but WITHOUT ANY WARRANTY; without even the implied warranty of
 *  MERCHANTABILITY or FITNESS FOR A PARTICULAR PURPOSE.  See the GNU
 *  Lesser General Public License for more details.
 *
 *  You should have received a copy of the GNU Lesser General Public
 *  License along with Railsegment; if not, write to the Free Software
 *  Foundation, Inc., 51 Franklin Street, Fifth Floor, Boston, MA  02110-1301  USA
 */

package railsegment;

import javax.realtime.PriorityParameters;

import javax.safetycritical.Mission;
import javax.safetycritical.MissionSequencer;
import javax.safetycritical.StorageParameters;

import javax.safetycritical.annotate.DefineScope;
import javax.safetycritical.annotate.RunsIn;
import javax.safetycritical.annotate.SCJRestricted;
import javax.safetycritical.annotate.Scope;
import javax.safetycritical.annotate.SCJAllowed;

import static javax.safetycritical.annotate.Phase.INITIALIZATION;
import static javax.safetycritical.annotate.Scope.IMMORTAL;
import static javax.safetycritical.annotate.Scope.UNKNOWN;

@Scope("A")
public class SecurityServiceSequencer
extends MissionSequencer //<SecurityService>
{
    private boolean did_mission;

    private final int SECURITY_PRIORITY;
    private final CypherQueue cypher_data;

    @SCJRestricted(INITIALIZATION)
    public SecurityServiceSequencer(final int security_priority,
            CypherQueue cypher_data)
    {
        super(new PriorityParameters(security_priority),
                new StorageParameters(SecurityService.BackingStoreRequirements,
                        SecurityService.NativeStackRequirements,
                        SecurityService.JavaStackRequirements),
                        "Communication Services Sequencer");

        SECURITY_PRIORITY = security_priority;
        this.cypher_data = cypher_data;
        did_mission = false;
    }

    @Override
    @RunsIn("E")
    protected SecurityService getNextMission()
    {
        if (!did_mission) {
            did_mission = true;
            return new SecurityService(SECURITY_PRIORITY, cypher_data);
        }
        else {
            return null;
        }
    }
<<<<<<< HEAD
=======

  /*
    @Override
    protected Mission getInitialMission() {
        // TODO Auto-generated method stub
        return null;
    }
  */
>>>>>>> b585f9e1
}<|MERGE_RESOLUTION|>--- conflicted
+++ resolved
@@ -18,70 +18,59 @@
  *  License along with Railsegment; if not, write to the Free Software
  *  Foundation, Inc., 51 Franklin Street, Fifth Floor, Boston, MA  02110-1301  USA
  */
+
+package railsegment;
+
+import javax.realtime.PriorityParameters;
+
+import javax.safetycritical.Mission;
+import javax.safetycritical.MissionSequencer;
+import javax.safetycritical.StorageParameters;
+
+import javax.safetycritical.annotate.DefineScope;
+import javax.safetycritical.annotate.RunsIn;
+import javax.safetycritical.annotate.SCJRestricted;
+import javax.safetycritical.annotate.Scope;
+import javax.safetycritical.annotate.SCJAllowed;
+
+import static javax.safetycritical.annotate.Phase.INITIALIZATION;
+import static javax.safetycritical.annotate.Scope.IMMORTAL;
+import static javax.safetycritical.annotate.Scope.UNKNOWN;
+
+@Scope("A")
+public class SecurityServiceSequencer
+extends MissionSequencer //<SecurityService>
+{
+    private boolean did_mission;
+
+    private final int SECURITY_PRIORITY;
+    private final CypherQueue cypher_data;
 
-package railsegment;
-
-import javax.realtime.PriorityParameters;
-
-import javax.safetycritical.Mission;
-import javax.safetycritical.MissionSequencer;
-import javax.safetycritical.StorageParameters;
-
-import javax.safetycritical.annotate.DefineScope;
-import javax.safetycritical.annotate.RunsIn;
-import javax.safetycritical.annotate.SCJRestricted;
-import javax.safetycritical.annotate.Scope;
-import javax.safetycritical.annotate.SCJAllowed;
-
-import static javax.safetycritical.annotate.Phase.INITIALIZATION;
-import static javax.safetycritical.annotate.Scope.IMMORTAL;
-import static javax.safetycritical.annotate.Scope.UNKNOWN;
-
-@Scope("A")
-public class SecurityServiceSequencer
-extends MissionSequencer //<SecurityService>
-{
-    private boolean did_mission;
-
-    private final int SECURITY_PRIORITY;
-    private final CypherQueue cypher_data;
-
-    @SCJRestricted(INITIALIZATION)
-    public SecurityServiceSequencer(final int security_priority,
-            CypherQueue cypher_data)
-    {
-        super(new PriorityParameters(security_priority),
-                new StorageParameters(SecurityService.BackingStoreRequirements,
-                        SecurityService.NativeStackRequirements,
-                        SecurityService.JavaStackRequirements),
-                        "Communication Services Sequencer");
-
-        SECURITY_PRIORITY = security_priority;
-        this.cypher_data = cypher_data;
-        did_mission = false;
+    @SCJRestricted(INITIALIZATION)
+    public SecurityServiceSequencer(final int security_priority,
+            CypherQueue cypher_data)
+    {
+        super(new PriorityParameters(security_priority),
+                new StorageParameters(SecurityService.BackingStoreRequirements,
+                        SecurityService.NativeStackRequirements,
+                        SecurityService.JavaStackRequirements),
+                        "Communication Services Sequencer");
+
+        SECURITY_PRIORITY = security_priority;
+        this.cypher_data = cypher_data;
+        did_mission = false;
+    }
+
+    @Override
+    @RunsIn("E")
+    protected SecurityService getNextMission()
+    {
+        if (!did_mission) {
+            did_mission = true;
+            return new SecurityService(SECURITY_PRIORITY, cypher_data);
+        }
+        else {
+            return null;
+        }
     }
-
-    @Override
-    @RunsIn("E")
-    protected SecurityService getNextMission()
-    {
-        if (!did_mission) {
-            did_mission = true;
-            return new SecurityService(SECURITY_PRIORITY, cypher_data);
-        }
-        else {
-            return null;
-        }
-    }
-<<<<<<< HEAD
-=======
-
-  /*
-    @Override
-    protected Mission getInitialMission() {
-        // TODO Auto-generated method stub
-        return null;
-    }
-  */
->>>>>>> b585f9e1
 }