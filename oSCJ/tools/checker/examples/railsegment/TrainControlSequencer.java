--- conflicted
+++ resolved
@@ -80,20 +80,6 @@
     } else {
       return null;
     }
-<<<<<<< HEAD
-
-    @Override
-    @RunsIn("B")
-    public TrainControl getNextMission() {
-        if (!did_mission) {
-            did_mission = true;
-            return new TrainControl(comms_data, times_data, navs_data,
-                    CONTROL_PRIORITY);
-        } else {
-            return null;
-        }
-    }
-=======
   }
   
   /*
@@ -102,5 +88,4 @@
         return null;
     }
   */
->>>>>>> b585f9e1
 }