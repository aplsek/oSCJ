--- conflicted
+++ resolved
@@ -18,68 +18,57 @@
  *  License along with Railsegment; if not, write to the Free Software
  *  Foundation, Inc., 51 Franklin Street, Fifth Floor, Boston, MA  02110-1301  USA
  */
+
+package railsegment;
+
+import javax.realtime.PriorityParameters;
+
+import javax.safetycritical.Mission;
+import javax.safetycritical.MissionSequencer;
+import javax.safetycritical.StorageParameters;
+
+import javax.safetycritical.annotate.DefineScope;
+import javax.safetycritical.annotate.RunsIn;
+import javax.safetycritical.annotate.SCJRestricted;
+import javax.safetycritical.annotate.Scope;
+
+import static javax.safetycritical.annotate.Phase.INITIALIZATION;
+import static javax.safetycritical.annotate.Scope.IMMORTAL;
+import static javax.safetycritical.annotate.Scope.UNKNOWN;
+
+@Scope("A")
+public class MobileCommServiceSequencer
+  extends MissionSequencer //<MobileCommService>
+{
+  private boolean did_mission;
+
+  private final int MOBILE_PRIORITY;
+  private final MobileQueue mobile_data;
 
-package railsegment;
-
-import javax.realtime.PriorityParameters;
-
-import javax.safetycritical.Mission;
-import javax.safetycritical.MissionSequencer;
-import javax.safetycritical.StorageParameters;
-
-import javax.safetycritical.annotate.DefineScope;
-import javax.safetycritical.annotate.RunsIn;
-import javax.safetycritical.annotate.SCJRestricted;
-import javax.safetycritical.annotate.Scope;
-
-import static javax.safetycritical.annotate.Phase.INITIALIZATION;
-import static javax.safetycritical.annotate.Scope.IMMORTAL;
-import static javax.safetycritical.annotate.Scope.UNKNOWN;
-
-@Scope("A")
-public class MobileCommServiceSequencer
-  extends MissionSequencer //<MobileCommService>
-{
-  private boolean did_mission;
-
-  private final int MOBILE_PRIORITY;
-  private final MobileQueue mobile_data;
-
-  @SCJRestricted(INITIALIZATION)
-  public MobileCommServiceSequencer(final int mobile_priority,
-                                    MobileQueue mobile_data)
-  {
-    super(new PriorityParameters(mobile_priority),
-          new StorageParameters(MobileCommService.BackingStoreRequirements,
-                                MobileCommService.NativeStackRequirements,
-                                MobileCommService.JavaStackRequirements),
-          "Communication Services Sequencer");
-    MOBILE_PRIORITY = mobile_priority;
-    this.mobile_data = mobile_data;
-    did_mission = false;
-  }
-
+  @SCJRestricted(INITIALIZATION)
+  public MobileCommServiceSequencer(final int mobile_priority,
+                                    MobileQueue mobile_data)
+  {
+    super(new PriorityParameters(mobile_priority),
+          new StorageParameters(MobileCommService.BackingStoreRequirements,
+                                MobileCommService.NativeStackRequirements,
+                                MobileCommService.JavaStackRequirements),
+          "Communication Services Sequencer");
+    MOBILE_PRIORITY = mobile_priority;
+    this.mobile_data = mobile_data;
+    did_mission = false;
+  }
+
   @Override
   @RunsIn("H")
-  protected MobileCommService getNextMission()
-  {
-    if (!did_mission) {
-      did_mission = true;
-      return new MobileCommService(MOBILE_PRIORITY, mobile_data);
-    }
-    else {
-      return null;
-    }
+  protected MobileCommService getNextMission()
+  {
+    if (!did_mission) {
+      did_mission = true;
+      return new MobileCommService(MOBILE_PRIORITY, mobile_data);
+    }
+    else {
+      return null;
+    }
   }
-<<<<<<< HEAD
-=======
-
-  /*
-  @Override
-  protected Mission getInitialMission() {
-    // TODO Auto-generated method stub
-    return null;
-  }
-  */
->>>>>>> b585f9e1
 }