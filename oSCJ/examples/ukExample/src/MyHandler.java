--- conflicted
+++ resolved
@@ -14,17 +14,6 @@
       Mission.getCurrentMission().requestSequenceTermination();
   }
 
-<<<<<<< HEAD
-    //@Override
-    //public void register() {
-	  // TODO: Auto-generated method stub
-    //	}
-=======
-  @Override
-  // public void register() {
-	  // TODO: Auto-generated method stub
-  //	}
->>>>>>> 7e41f60a
 
   // @Override
   public StorageParameters getThreadConfigurationParameters() {
