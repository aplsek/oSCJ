--- conflicted
+++ resolved
@@ -16,10 +16,7 @@
 rm -rf cdj_x86
 rm -rf build/
 mkdir build/
-<<<<<<< HEAD
-=======
 
->>>>>>> dd3ec187
 
 
 find . -name *.java > list
@@ -39,6 +36,8 @@
 #echo "Compiling cdj_x86"
 #
 #$FIJI/bin/fivmc -o cdj_hf cdj.jar --main heap/Main --reflect cdj.reflectlog $FIJI_FLAGS
+
+$FIJI/bin/fivmc -o cdj_x86 cdj.jar --main heap/Main --reflect cdj.reflectlog $FIJI_FLAGS
 
 
 
